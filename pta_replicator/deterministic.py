--- conflicted
+++ resolved
@@ -4,12 +4,8 @@
 import astropy as ap
 from astropy.time import TimeDelta
 from astropy import units as u
-<<<<<<< HEAD
-# from astropy.cosmology import Planck18 as cosmo
+
 from holodeck import utils, cosmo
-=======
-from holodeck import cosmo, utils
->>>>>>> 076bba3a
 from pta_replicator.red_noise import add_gwb
 
 from numba import njit, prange
