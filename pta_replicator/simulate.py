"""
Code to make simulated PTA datasets with PINT
Created by Bence Becsy, Jeff Hazboun, Aaron Johnson
With code adapted from libstempo (Michele Vallisneri)

"""
import glob
import os
from dataclasses import dataclass
from astropy.time import TimeDelta
<<<<<<< HEAD
from astropy import units as u
import numpy as np
=======
import astropy.units as u
>>>>>>> a2147f7b

from pint.residuals import Residuals
import pint.toa as toa
from pint import models
from pint.simulation import make_fake_toas_fromMJDs
import pint.fitter
import tqdm

from enterprise.pulsar import Pulsar


@dataclass
class SimulatedPulsar:
    """
    Class to hold properties of a simulated pulsar
    """
    ephem: str = 'DE440'
    model: models.TimingModel = None
    toas: toa.TOAs = None
    residuals: Residuals = None
    name: str = None
    loc: dict = None
    added_signals: dict = None
    added_signals_time: dict = None

    def __repr__(self):
        return f"SimulatedPulsar({self.name})"

    def update_residuals(self):
        """Method to take the current TOAs and model and update the residuals with them"""
        self.residuals = Residuals(self.toas, self.model)

    def fit(self, fitter='auto', **fitter_kwargs):
        """
        Refit the timing model and update everything

        Parameters
        ----------
        fitter : str
            Type of fitter to use [auto]
        fitter_kwargs :
            Kwargs to pass onto fit_toas. Can be useful to set parameters such as max_chi2_increase, min_lambda, etc.
        """
        if fitter == 'wls':
            self.f = pint.fitter.WLSFitter(self.toas, self.model)
        elif fitter == 'gls':
            self.f = pint.fitter.GLSFitter(self.toas, self.model)
        elif fitter == 'downhill':
            self.f = pint.fitter.DownhillGLSFitter(self.toas, self.model)
        elif fitter == 'auto':
            self.f = pint.fitter.Fitter.auto(self.toas, self.model)
        else:
            err = f"{fitter=} must be one of 'wls', 'gls', 'downhill' or 'auto'"
            raise ValueError(err)
        
        self.f.fit_toas(**fitter_kwargs)
        self.model = self.f.model
        self.update_residuals()

    def write_partim(self, outpar: str, outtim: str, tempo2: bool = False):
        """Format for either PINT or Tempo2"""
        self.model.write_parfile(outpar)
        if tempo2:
            self.toas.write_TOA_file(outtim, format='Tempo2')
        else:
            self.toas.write_TOA_file(outtim)

    def update_added_signals(self, signal_name, param_dict, dt=None):
        """
        Update the timing model with a new signal
        """
        if self.added_signals is None: #this is first set to None and then to empty dict if make_ideal() is called - so good way to check if that was done
            raise ValueError("make_ideal() must be called on SimulatedPulsar before adding new signals.")
        if signal_name in self.added_signals:
            raise ValueError(f"{signal_name} already exists in the model.")
        self.added_signals[signal_name] = param_dict
        if dt is not None:
            self.added_signals_time[signal_name] = dt

    def to_enterprise(self, ephem='DE440'):
        """
        Convert to enterprise PintPulsar object
        """
        return Pulsar(self.toas, self.model, ephem=ephem, timing_package='pint')
    
    def generate_daily_avg_toas(self, ideal=False):
        """
        Compute daily averaged TOAs
        """
        
        # get a list of the systems that have observed this pulsar
        flags = list(np.unique(self.toas['f']))

        print('Pulsar {0} has {1} TOAs observed with {2} systems...'.format(self.name, len(self.toas), len(flags)))

        secperday = 3600*24
        toas2 = None
        res2 = np.array([])
        
        for f in flags:
            mytoas = self.toas[self.toas['f'] == f]
            print('Filtering out {0} TOAs with flag {1} observed with {2}...'.format(len(mytoas), f,
                                                                                 mytoas['obs'][0]))
            myresiduals = np.zeros(len(mytoas))
    
            # get scaled errors
            err = self.model.scale_toa_sigma(mytoas).to(u.s).value

            # get ecorr
            U, ecorrvec = self.model.ecorr_basis_weight_pair(mytoas)
            ecorr = np.dot(U*ecorrvec, np.ones(U.shape[1]))

            avetoas, aveerr, averes = compute_daily_ave(mytoas.get_mjds().to(u.s).value,
                                                    myresiduals, err, ecorr=ecorr, dt=secperday)

            if toas2 is None:
                toas2 = toa.get_TOAs_array(avetoas/secperday, obs=mytoas['obs'][0], flags={'f': flags[0]},
                                   errors=aveerr*1e6, planets=True, ephem='DE440')
            else:
                toas2.merge(toa.get_TOAs_array(avetoas/secperday, obs=mytoas['obs'][0], flags={'f': f},
                                       errors=aveerr*1e6, planets=True, ephem='DE440'))
            res2 = np.append(res2, averes)

        self.toas = toas2
        print('Pulsar {0} now has {1} daily averaged TOAs'.format(self.name, len(self.toas)))
        
        # remove EcorrNoise and ScaleToaError from the timing model
        self.model.remove_component('EcorrNoise')
        self.model.remove_component('ScaleToaError')
        
        if self.added_signals is None:
            self.added_signals = {}
        
        for i, flag in enumerate(flags):
            self.update_added_signals('{}_{}_measurement_noise'.format(self.name, flag),
                                     {'efac': 1.0, 'log10_t2equad': None})

        # go through and remove any maskParameters that are now empty
        empty_masks = self.model.find_empty_masks(self.toas)
        if len(empty_masks) > 0:
            for m in empty_masks:
                self.model.remove_param(m)

        # get a list of the model components
        component_names = self.model.components.keys()
    
        # remove any components that no longer have any parameters
        for name in component_names:
            if len(self.model.components[name].params) == 0:
                self.model.remove_component(name)

        # remove DMX and troposphere delay
        if 'DispersionDMX' in component_names:
            self.model.remove_component('DispersionDMX')
        if 'TroposphereDelay' in component_names:
            self.model.remove_component('TroposphereDelay')
        if 'FD' in component_names:
            self.model.remove_component('FD')
        
        # update residuals
        if ideal:
            make_ideal(self)
        else:
            residuals = Residuals(self.toas, self.model)
            self.toas.adjust_TOAs(TimeDelta(-1.0*residuals.time_resids + u.Quantity(res2, u.s)))
            self.update_residuals()


def simulate_pulsar(parfile: str, obstimes, toaerr, freq=1440.0, observatory="AXIS", flags=None, ephem:str = 'DE440') -> SimulatedPulsar:
    """
    Create a SimulatedPulsar object from a par file and a list of toas

    Parameters
    ----------
    parfile : str
        Path to par file
    obstimes : array
        List of observation times [MJD]
    toaerr : float or array
        Measurement error - either a common error, or a list of errors of the same length as obstimes [us]
    freq : float or array, optional
        Observation frequency - either a common value or a list [MHz]
    observatory : str, optional
        Observatory for fake toas
    """
    if not os.path.isfile(parfile):
        raise FileNotFoundError("par file does not exist.")

    model = models.get_model(parfile)
    toas = make_fake_toas_fromMJDs(obstimes, model,
                                   freq=freq * u.MHz,
                                   obs=observatory,
                                   flags=flags,
                                   error=toaerr * u.us)
    residuals = Residuals(toas, model)
    name = model.PSR.value

    if hasattr(model, 'RAJ') and hasattr(model, 'DECJ'):
        loc = {'RAJ': model.RAJ.value, 'DECJ': model.DECJ.value}
    elif hasattr(model, 'ELONG') and hasattr(model, 'ELAT'):
        loc = {'ELONG': model.ELONG.value, 'ELAT': model.ELAT.value}
    else:
        raise AttributeError("No pulsar location information (RAJ/DECJ or ELONG/ELAT) in parfile.")
    

    return SimulatedPulsar(ephem=ephem, model=model, toas=toas, residuals=residuals, name=name, loc=loc)


def load_pulsar(parfile: str, timfile: str, ephem:str = 'DE440') -> SimulatedPulsar:
    """
    Load a SimulatedPulsar object from a par and tim file

    Parameters
    ----------
    parfile : str
        Path to par file
    timfile : str
        Path to tim file
    """
    if not os.path.isfile(parfile):
        raise FileNotFoundError("par file does not exist.")
    if not os.path.isfile(timfile):
        raise FileNotFoundError("tim file does not exist.")

    model = models.get_model(parfile)
    toas = toa.get_TOAs(timfile, ephem=ephem, planets=True)
    residuals = Residuals(toas, model)
    name = model.PSR.value

    if hasattr(model, 'RAJ') and hasattr(model, 'DECJ'):
        loc = {'RAJ': model.RAJ.value, 'DECJ': model.DECJ.value}
    elif hasattr(model, 'ELONG') and hasattr(model, 'ELAT'):
        loc = {'ELONG': model.ELONG.value, 'ELAT': model.ELAT.value}
    else:
        raise AttributeError("No pulsar location information (RAJ/DECJ or ELONG/ELAT) in parfile.")
    

    return SimulatedPulsar(ephem=ephem, model=model, toas=toas, residuals=residuals, name=name, loc=loc)


def load_from_directories(pardir: str, timdir: str, ephem:str = 'DE440', num_psrs: int = None, debug=False) -> list:
    """
    Takes a directory of par files and a directory of tim files and
    loads them into a list of SimulatedPulsar objects
    """
    if not os.path.isdir(pardir):
        raise FileNotFoundError("par directory does not exist.")
    if not os.path.isdir(timdir):
        raise FileNotFoundError("tim directory does not exist.")
    unfiltered_pars = sorted(glob.glob(pardir + "/*.par"))
    filtered_pars = [p for p in unfiltered_pars if ".t2" not in p]
    unfiltered_tims = sorted(glob.glob(timdir + "/*.tim"))
    combo_list = list(zip(filtered_pars, unfiltered_tims))
    psrs = []
    for par, tim in combo_list:
        if num_psrs:
            if len(psrs) >= num_psrs:
                break
        if debug: print(f"loading {par=}, {tim=}")
        psrs.append(load_pulsar(par, tim, ephem=ephem))
    return psrs


def make_ideal(psr: SimulatedPulsar, iterations: int = 2):
    """
    Takes a pint.TOAs and pint.TimingModel object and effectively zeros out the residuals.
    """
    for ii in range(iterations):
        residuals = Residuals(psr.toas, psr.model)
        psr.toas.adjust_TOAs(TimeDelta(-1.0*residuals.time_resids))
    psr.added_signals = {}
<<<<<<< HEAD
    psr.update_residuals()


def compute_daily_ave(times, res, err, ecorr=None, dt=1.0, flags=None):
    """
    From PAL2
    ...
    Computes daily averaged residuals 
     :param times: TOAs in seconds
     :param res: Residuals in seconds
     :param err: Scaled (by EFAC and EQUAD) error bars in seconds
     :param ecorr: (optional) ECORR value for each point in s^2 [default None]
     :param dt: (optional) Time bins for averaging [default 1 s]
     :return: Average TOAs in seconds
     :return: Average error bars in seconds
     :return: Average residuals in seconds
     :return: (optional) Average flags
     """

    isort = np.argsort(times)

    bucket_ref = [times[isort[0]]]
    bucket_ind = [[isort[0]]]

    for i in isort[1:]:
        if times[i] - bucket_ref[-1] < dt:
            bucket_ind[-1].append(i)
        else:
            bucket_ref.append(times[i])
            bucket_ind.append([i])

    avetoas = np.array([np.mean(times[l]) for l in bucket_ind],'d')

    if flags is not None:
        aveflags = np.array([flags[l[0]] for l in bucket_ind])
    
    aveerr = np.zeros(len(bucket_ind))
    averes = np.zeros(len(bucket_ind))

    for i,l in enumerate(bucket_ind):
        M = np.ones(len(l))
        C = np.diag(err[l]**2)
        if ecorr is not None:
            C += np.ones((len(l), len(l))) * ecorr[l[0]]

        avr = 1/np.dot(M, np.dot(np.linalg.inv(C), M))
        aveerr[i] = np.sqrt(avr)
        averes[i] = avr * np.dot(M, np.dot(np.linalg.inv(C), res[l]))

    if flags is not None:
        return avetoas, aveerr, averes, aveflags
    else:
        return avetoas, aveerr, averes
=======
    psr.added_signals_time = {}
    psr.update_residuals()
>>>>>>> a2147f7b
<|MERGE_RESOLUTION|>--- conflicted
+++ resolved
@@ -8,12 +8,8 @@
 import os
 from dataclasses import dataclass
 from astropy.time import TimeDelta
-<<<<<<< HEAD
-from astropy import units as u
+import astropy.units as u
 import numpy as np
-=======
-import astropy.units as u
->>>>>>> a2147f7b
 
 from pint.residuals import Residuals
 import pint.toa as toa
@@ -285,7 +281,7 @@
         residuals = Residuals(psr.toas, psr.model)
         psr.toas.adjust_TOAs(TimeDelta(-1.0*residuals.time_resids))
     psr.added_signals = {}
-<<<<<<< HEAD
+    psr.added_signals_time = {}
     psr.update_residuals()
 
 
@@ -338,8 +334,4 @@
     if flags is not None:
         return avetoas, aveerr, averes, aveflags
     else:
-        return avetoas, aveerr, averes
-=======
-    psr.added_signals_time = {}
-    psr.update_residuals()
->>>>>>> a2147f7b
+        return avetoas, aveerr, averes